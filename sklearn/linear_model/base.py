--- conflicted
+++ resolved
@@ -241,14 +241,6 @@
             # initialize t such that eta at first example equals eta0
             self.t_ = 1.0 / (eta0 * self.alpha)
 
-    @abstractmethod
-    def fit(self, X, y):
-        """Fit model."""
-
-    @abstractmethod
-    def predict(self, X):
-        """Predict using model."""
-
     def _set_learning_rate(self, learning_rate):
         learning_rate_codes = {"constant": 1, "optimal": 2, "invscaling": 3}
         try:
@@ -283,11 +275,7 @@
 
     def _set_coef(self, coef_):
         """Make sure that coef_ is fortran-style and 2d.
-<<<<<<< HEAD
-        
-=======
-
->>>>>>> 95946d02
+
         Fortran-style memory layout is needed to ensure that computing
         the dot product between input ``X`` and ``coef_`` does not trigger
         a memory copy.
@@ -341,300 +329,7 @@
             else:
                 self.intercept_ = np.zeros(1, dtype=np.float64, order="C")
 
-<<<<<<< HEAD
-
-class BaseSGDClassifier(BaseSGD, ClassifierMixin):
-    """Base class for dense and sparse classification using SGD."""
-
-    __metaclass__ = ABCMeta
-
-    def __init__(self, loss="hinge", penalty='l2', alpha=0.0001,
-                 rho=0.85, fit_intercept=True, n_iter=5, shuffle=False,
-                 verbose=0, n_jobs=1, seed=0, learning_rate="optimal",
-                 eta0=0.0, power_t=0.5, class_weight=None):
-        super(BaseSGDClassifier, self).__init__(loss=loss, penalty=penalty,
-                                                alpha=alpha, rho=rho,
-                                                fit_intercept=fit_intercept,
-                                                n_iter=n_iter, shuffle=shuffle,
-                                                verbose=verbose, seed=seed,
-                                                learning_rate=learning_rate,
-                                                eta0=eta0, power_t=power_t,
-                                                class_weight=class_weight)
-        self.n_jobs = int(n_jobs)
-
-    def _set_loss_function(self, loss):
-        """Set concrete LossFunction."""
-        loss_functions = {
-            "hinge": Hinge(),
-            "log": Log(),
-            "modified_huber": ModifiedHuber(),
-        }
-        try:
-            self.loss_function = loss_functions[loss]
-        except KeyError:
-            raise ValueError("The loss %s is not supported. " % loss)
-
-    def _set_class_weight(self, class_weight, classes, y):
-        """Estimate class weights for unbalanced datasets."""
-        if class_weight is None:
-            class_weight = self.class_weight
-        if class_weight is None or len(class_weight) == 0:
-            weight = np.ones(classes.shape[0], dtype=np.float64, order='C')
-        elif class_weight == 'auto':
-            weight = np.array([1.0 / np.sum(y == i) for i in classes],
-                              dtype=np.float64, order='C')
-            weight *= classes.shape[0] / np.sum(weight)
-        else:
-            weight = np.ones(classes.shape[0], dtype=np.float64, order='C')
-            if not isinstance(class_weight, dict):
-                raise ValueError("class_weight must be dict, 'auto', or None,"
-                                 " got: %r" % class_weight)
-            for c in class_weight:
-                i = np.searchsorted(classes, c)
-                if classes[i] != c:
-                    raise ValueError("Class label %d not present." % c)
-                else:
-                    weight[i] = class_weight[c]
-
-        self._expanded_class_weight = weight
-
-    def fit(self, X, y, coef_init=None, intercept_init=None,
-            class_weight=None, sample_weight=None):
-        """Fit linear model with Stochastic Gradient Descent.
-
-        Parameters
-        ----------
-        X : numpy array of shape [n_samples,n_features]
-            Training data
-
-        y : numpy array of shape [n_samples]
-            Target values
-
-        coef_init : array, shape = [n_classes,n_features]
-            The initial coeffients to warm-start the optimization.
-
-        intercept_init : array, shape = [n_classes]
-            The initial intercept to warm-start the optimization.
-
-        class_weight : dict, {class_label : weight} or "auto"
-            Weights associated with classes. If not given, all classes
-            are supposed to have weight one.
-
-            The "auto" mode uses the values of y to automatically adjust
-            weights inversely proportional to class frequencies.
-
-        sample_weight : array-like, shape = [n_samples], optional
-            Weights applied to individual samples (1. for unweighted).
-
-        Returns
-        -------
-        self : returns an instance of self.
-        """
-        X = safe_asarray(X)
-        y = np.asarray(y)
-
-        n_samples, n_features = X.shape
-        if n_samples != y.shape[0]:
-            raise ValueError("Shapes of X and y do not match.")
-
-        # sort in asc order; largest class id is positive class
-        self.classes = np.unique(y)
-        n_classes = self.classes.shape[0]
-
-        # Allocate datastructures from input arguments
-        self._set_class_weight(class_weight, self.classes, y)
-        sample_weight = self._validate_sample_weight(sample_weight, n_samples)
-        self._allocate_parameter_mem(n_classes, n_features,
-                                     coef_init, intercept_init)
-
-        # delegate to concrete training procedure
-        if n_classes > 2:
-            self._fit_multiclass(X, y, sample_weight)
-        elif n_classes == 2:
-            self._fit_binary(X, y, sample_weight)
-        else:
-            raise ValueError("The number of class labels must be "
-                             "greater than one.")
-        # return self for chaining fit and predict calls
-        return self
-
-    @abstractmethod
-    def _fit_binary(self, X, y, sample_weight):
-        """Fit binary classifier."""
-
-    @abstractmethod
-    def _fit_multiclass(self, X, y, sample_weight):
-        """Fit multiclass classifier."""
-
-    def decision_function(self, X):
-        """Predict signed 'distance' to the hyperplane (aka confidence score)
-
-        Parameters
-        ----------
-        X : array, shape [n_samples, n_features]
-
-        Returns
-        -------
-        array, shape = [n_samples] if n_classes == 2 else [n_samples,n_classes]
-          The signed 'distances' to the hyperplane(s).
-        """
-        X = atleast2d_or_csr(X)
-        scores = safe_sparse_dot(X, self.coef_.T) + self.intercept_
-        if self.classes.shape[0] == 2:
-            return np.ravel(scores)
-        else:
-            return scores
-
-    def predict(self, X):
-        """Predict using the linear model
-
-        Parameters
-        ----------
-        X : array or scipy.sparse matrix of shape [n_samples, n_features]
-           Whether the numpy.array or scipy.sparse matrix is accepted depends
-           on the actual implementation
-
-        Returns
-        -------
-        array, shape = [n_samples]
-           Array containing the predicted class labels.
-        """
-        scores = self.decision_function(X)
-        if self.classes.shape[0] == 2:
-            indices = np.array(scores > 0, dtype=np.int)
-        else:
-            indices = scores.argmax(axis=1)
-        return self.classes[np.ravel(indices)]
-
-    def predict_proba(self, X):
-        """Predict class membership probability
-
-        Parameters
-        ----------
-        X : array or scipy.sparse matrix of shape [n_samples, n_features]
-
-        Returns
-        -------
-        array, shape = [n_samples] if n_classes == 2 else [n_samples,
-        n_classes]
-            Contains the membership probabilities of the positive class.
-
-        """
-        if len(self.classes) != 2:
-            raise NotImplementedError("predict_(log_)proba only supported"
-                                      " for binary classification")
-        elif not isinstance(self.loss_function, Log):
-            raise NotImplementedError("predict_(log_)proba only supported when"
-                                      " loss='log' (%s given)" % self.loss)
-
-        return 1.0 / (1.0 + np.exp(-self.decision_function(X)))
-
-
-class BaseSGDRegressor(BaseSGD, RegressorMixin):
-    """Base class for dense and sparse regression using SGD."""
-
-    __metaclass__ = ABCMeta
-
-    def __init__(self, loss="squared_loss", penalty="l2", alpha=0.0001,
-                 rho=0.85, fit_intercept=True, n_iter=5, shuffle=False,
-                 verbose=0, p=0.1, seed=0, learning_rate="invscaling",
-                 eta0=0.01, power_t=0.25):
-        self.p = float(p)
-        super(BaseSGDRegressor, self).__init__(loss=loss, penalty=penalty,
-                                               alpha=alpha, rho=rho,
-                                               fit_intercept=fit_intercept,
-                                               n_iter=n_iter, shuffle=shuffle,
-                                               verbose=verbose, seed=seed,
-                                               learning_rate=learning_rate,
-                                               eta0=eta0, power_t=power_t)
-
-    def _set_loss_function(self, loss):
-        """Get concrete LossFunction"""
-        loss_functions = {
-            "squared_loss": SquaredLoss(),
-            "huber": Huber(self.p),
-        }
-        try:
-            self.loss_function = loss_functions[loss]
-        except KeyError:
-            raise ValueError("The loss %s is not supported. " % loss)
-
-    def fit(self, X, y, coef_init=None, intercept_init=None,
-            sample_weight=None):
-        """Fit linear model with Stochastic Gradient Descent.
-
-        Parameters
-        ----------
-        X : numpy array of shape [n_samples,n_features]
-            Training data
-
-        y : numpy array of shape [n_samples]
-            Target values
-
-        coef_init : array, shape = [n_features]
-            The initial coeffients to warm-start the optimization.
-
-        intercept_init : array, shape = [1]
-            The initial intercept to warm-start the optimization.
-
-        sample_weight : array-like, shape = [n_samples], optional
-            Weights applied to individual samples (1. for unweighted).
-
-        Returns
-        -------
-        self : returns an instance of self.
-        """
-        X, y = check_arrays(X, y, sparse_format="csr", copy=False)
-        y = np.asarray(y, dtype=np.float64, order="C")
-
-        n_samples, n_features = X.shape
-
-        # Allocate datastructures from input arguments
-        sample_weight = self._validate_sample_weight(sample_weight, n_samples)
-        self._allocate_parameter_mem(1, n_features,
-                                     coef_init, intercept_init)
-
-        self._fit_regressor(X, y, sample_weight)
-        return self
-
-    @abstractmethod
-    def _fit_regressor(self, X, y, sample_weight):
-        """Fit regression model."""
-
-    def predict(self, X):
-        """Predict using the linear model
-
-        Parameters
-        ----------
-        X : array or scipy.sparse matrix of shape [n_samples, n_features]
-           Whether the numpy.array or scipy.sparse matrix is accepted depends
-           on the actual implementation.
-
-        Returns
-        -------
-        array, shape = [n_samples]
-           Array containing the predicted class labels.
-        """
-        X = atleast2d_or_csr(X)
-        scores = safe_sparse_dot(X, self.coef_) + self.intercept_
-        return scores.ravel()
-
-
-class CoefSelectTransformerMixin(TransformerMixin):
-    """Mixin for linear models that can find sparse solutions."""
-
-    def transform(self, X, threshold=1e-10):
-        if len(self.coef_.shape) == 1 or self.coef_.shape[1] == 1:
-            # 2-class case
-            coef = np.ravel(self.coef_)
-        else:
-            # multi-class case
-            coef = np.mean(self.coef_, axis=0)
-
-        return X[:, coef > threshold]
-=======
     def _check_fit_data(self, X, y):
         n_samples, _ = X.shape
         if n_samples != y.shape[0]:
-            raise ValueError("Shapes of X and y do not match.")
->>>>>>> 95946d02
+            raise ValueError("Shapes of X and y do not match.")