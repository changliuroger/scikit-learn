"""Multi-layer Perceptron
"""

# Authors: Issam H. Laradji <issam.laradji@gmail.com>
#          Andreas Mueller
#          Jiyuan Qian
# License: BSD 3 clause

import numpy as np

from abc import ABCMeta, abstractmethod
import warnings
from itertools import chain

import scipy.optimize

from ..base import (
    BaseEstimator,
    ClassifierMixin,
    RegressorMixin,
)
from ..base import is_classifier
from ._base import ACTIVATIONS, DERIVATIVES, LOSS_FUNCTIONS
from ._stochastic_optimizers import SGDOptimizer, AdamOptimizer
from ..model_selection import train_test_split
from ..preprocessing import LabelBinarizer
from ..utils import gen_batches, check_random_state, compute_sample_weight
from ..utils import shuffle
from ..utils import _safe_indexing
from ..utils import column_or_1d
from ..exceptions import ConvergenceWarning
from ..utils.extmath import safe_sparse_dot
<<<<<<< HEAD
from ..utils.validation import check_is_fitted, _deprecate_positional_args, \
    _check_sample_weight
=======
from ..utils.validation import check_is_fitted
>>>>>>> 6145cae3
from ..utils.multiclass import _check_partial_fit_first_call, unique_labels
from ..utils.multiclass import type_of_target
from ..utils.optimize import _check_optimize_result
from ..utils.metaestimators import available_if


_STOCHASTIC_SOLVERS = ["sgd", "adam"]


def _pack(coefs_, intercepts_):
    """Pack the parameters into a single vector."""
    return np.hstack([l.ravel() for l in coefs_ + intercepts_])


class BaseMultilayerPerceptron(BaseEstimator, metaclass=ABCMeta):
    """Base class for MLP classification and regression.

    Warning: This class should not be used directly.
    Use derived classes instead.

    .. versionadded:: 0.18
    """

    @abstractmethod
<<<<<<< HEAD
    def __init__(self, hidden_layer_sizes, activation, solver,
                 alpha, batch_size, learning_rate, learning_rate_init, power_t,
                 max_iter, loss, shuffle, random_state, tol, verbose,
                 warm_start, momentum, nesterovs_momentum, early_stopping,
                 validation_fraction, beta_1, beta_2, epsilon,
                 n_iter_no_change, max_fun, class_weight):
=======
    def __init__(
        self,
        hidden_layer_sizes,
        activation,
        solver,
        alpha,
        batch_size,
        learning_rate,
        learning_rate_init,
        power_t,
        max_iter,
        loss,
        shuffle,
        random_state,
        tol,
        verbose,
        warm_start,
        momentum,
        nesterovs_momentum,
        early_stopping,
        validation_fraction,
        beta_1,
        beta_2,
        epsilon,
        n_iter_no_change,
        max_fun,
    ):
>>>>>>> 6145cae3
        self.activation = activation
        self.solver = solver
        self.alpha = alpha
        self.batch_size = batch_size
        self.learning_rate = learning_rate
        self.learning_rate_init = learning_rate_init
        self.power_t = power_t
        self.max_iter = max_iter
        self.loss = loss
        self.hidden_layer_sizes = hidden_layer_sizes
        self.shuffle = shuffle
        self.random_state = random_state
        self.tol = tol
        self.verbose = verbose
        self.warm_start = warm_start
        self.momentum = momentum
        self.nesterovs_momentum = nesterovs_momentum
        self.early_stopping = early_stopping
        self.validation_fraction = validation_fraction
        self.beta_1 = beta_1
        self.beta_2 = beta_2
        self.epsilon = epsilon
        self.n_iter_no_change = n_iter_no_change
        self.max_fun = max_fun
        self.class_weight = class_weight

    def _unpack(self, packed_parameters):
        """Extract the coefficients and intercepts from packed_parameters."""
        for i in range(self.n_layers_ - 1):
            start, end, shape = self._coef_indptr[i]
            self.coefs_[i] = np.reshape(packed_parameters[start:end], shape)

            start, end = self._intercept_indptr[i]
            self.intercepts_[i] = packed_parameters[start:end]

    def _forward_pass(self, activations):
        """Perform a forward pass on the network by computing the values
        of the neurons in the hidden layers and the output layer.

        Parameters
        ----------
        activations : list, length = n_layers - 1
            The ith element of the list holds the values of the ith layer.
        """
        hidden_activation = ACTIVATIONS[self.activation]
        # Iterate over the hidden layers
        for i in range(self.n_layers_ - 1):
            activations[i + 1] = safe_sparse_dot(activations[i], self.coefs_[i])
            activations[i + 1] += self.intercepts_[i]

            # For the hidden layers
            if (i + 1) != (self.n_layers_ - 1):
                hidden_activation(activations[i + 1])

        # For the last layer
        output_activation = ACTIVATIONS[self.out_activation_]
        output_activation(activations[i + 1])

        return activations

    def _forward_pass_fast(self, X):
        """Predict using the trained model

        This is the same as _forward_pass but does not record the activations
        of all layers and only returns the last layer's activation.

        Parameters
        ----------
        X : {array-like, sparse matrix} of shape (n_samples, n_features)
            The input data.

        Returns
        -------
        y_pred : ndarray of shape (n_samples,) or (n_samples, n_outputs)
            The decision function of the samples for each class in the model.
        """
        X = self._validate_data(X, accept_sparse=["csr", "csc"], reset=False)

        # Initialize first layer
        activation = X

        # Forward propagate
        hidden_activation = ACTIVATIONS[self.activation]
        for i in range(self.n_layers_ - 1):
            activation = safe_sparse_dot(activation, self.coefs_[i])
            activation += self.intercepts_[i]
            if i != self.n_layers_ - 2:
                hidden_activation(activation)
        output_activation = ACTIVATIONS[self.out_activation_]
        output_activation(activation)

        return activation

    def _compute_loss_grad(
        self, layer, n_samples, activations, deltas, coef_grads, intercept_grads
    ):
        """Compute the gradient of loss with respect to coefs and intercept for
        specified layer.

        This function does backpropagation for the specified one layer.
        """
        coef_grads[layer] = safe_sparse_dot(activations[layer].T, deltas[layer])
        coef_grads[layer] += self.alpha * self.coefs_[layer]
        coef_grads[layer] /= n_samples

        intercept_grads[layer] = np.mean(deltas[layer], 0)

<<<<<<< HEAD
    def _loss_grad_lbfgs(self, packed_coef_inter, X, y, activations, deltas,
                         coef_grads, intercept_grads, sample_weight=None):
=======
    def _loss_grad_lbfgs(
        self, packed_coef_inter, X, y, activations, deltas, coef_grads, intercept_grads
    ):
>>>>>>> 6145cae3
        """Compute the MLP loss function and its corresponding derivatives
        with respect to the different parameters given in the initialization.

        Returned gradients are packed in a single vector so it can be used
        in lbfgs

        Parameters
        ----------
        packed_coef_inter : ndarray
            A vector comprising the flattened coefficients and intercepts.

        X : {array-like, sparse matrix} of shape (n_samples, n_features)
            The input data.

        y : ndarray of shape (n_samples,)
            The target values.

        activations : list, length = n_layers - 1
            The ith element of the list holds the values of the ith layer.

        deltas : list, length = n_layers - 1
            The ith element of the list holds the difference between the
            activations of the i + 1 layer and the backpropagated error.
            More specifically, deltas are gradients of loss with respect to z
            in each layer, where z = wx + b is the value of a particular layer
            before passing through the activation function

        coef_grads : list, length = n_layers - 1
            The ith element contains the amount of change used to update the
            coefficient parameters of the ith layer in an iteration.

        intercept_grads : list, length = n_layers - 1
            The ith element contains the amount of change used to update the
            intercept parameters of the ith layer in an iteration.

        Returns
        -------
        loss : float
        grad : array-like, shape (number of nodes of all layers,)
        """
        self._unpack(packed_coef_inter)
        loss, coef_grads, intercept_grads = self._backprop(
<<<<<<< HEAD
            X, y, activations, deltas, coef_grads, intercept_grads,
            sample_weight)
        grad = _pack(coef_grads, intercept_grads)
        return loss, grad

    def _backprop(self, X, y, activations, deltas, coef_grads,
                  intercept_grads, sample_weight):
=======
            X, y, activations, deltas, coef_grads, intercept_grads
        )
        grad = _pack(coef_grads, intercept_grads)
        return loss, grad

    def _backprop(self, X, y, activations, deltas, coef_grads, intercept_grads):
>>>>>>> 6145cae3
        """Compute the MLP loss function and its corresponding derivatives
        with respect to each parameter: weights and bias vectors.

        Parameters
        ----------
        X : {array-like, sparse matrix} of shape (n_samples, n_features)
            The input data.

        y : ndarray of shape (n_samples,)
            The target values.

        activations : list, length = n_layers - 1
             The ith element of the list holds the values of the ith layer.

        deltas : list, length = n_layers - 1
            The ith element of the list holds the difference between the
            activations of the i + 1 layer and the backpropagated error.
            More specifically, deltas are gradients of loss with respect to z
            in each layer, where z = wx + b is the value of a particular layer
            before passing through the activation function

        coef_grads : list, length = n_layers - 1
            The ith element contains the amount of change used to update the
            coefficient parameters of the ith layer in an iteration.

        intercept_grads : list, length = n_layers - 1
            The ith element contains the amount of change used to update the
            intercept parameters of the ith layer in an iteration.

        Returns
        -------
        loss : float
        coef_grads : list, length = n_layers - 1
        intercept_grads : list, length = n_layers - 1
        """
        n_samples = X.shape[0]

        # Forward propagate
        activations = self._forward_pass(activations)

        # Get loss
        loss_func_name = self.loss
<<<<<<< HEAD
        if loss_func_name == 'log_loss' and self.out_activation_ == 'logistic':
            loss_func_name = 'binary_log_loss'

        loss = LOSS_FUNCTIONS[loss_func_name](y,
                                              activations[-1],
                                              sample_weight)

=======
        if loss_func_name == "log_loss" and self.out_activation_ == "logistic":
            loss_func_name = "binary_log_loss"
        loss = LOSS_FUNCTIONS[loss_func_name](y, activations[-1])
>>>>>>> 6145cae3
        # Add L2 regularization term to loss
        values = 0
        for s in self.coefs_:
            s = s.ravel()
            values += np.dot(s, s)
        loss += (0.5 * self.alpha) * values / n_samples

        # Backward propagate
        last = self.n_layers_ - 2

        # The calculation of delta[last] here works with following
        # combinations of output activation and loss function:
        # sigmoid and binary cross entropy, softmax and categorical cross
        # entropy, and identity with squared loss
        deltas[last] = activations[-1] - y

        # Compute gradient for the last layer
        self._compute_loss_grad(
            last, n_samples, activations, deltas, coef_grads, intercept_grads
        )

        inplace_derivative = DERIVATIVES[self.activation]
        # Iterate over the hidden layers
        for i in range(self.n_layers_ - 2, 0, -1):
            deltas[i - 1] = safe_sparse_dot(deltas[i], self.coefs_[i].T)
            inplace_derivative(activations[i], deltas[i - 1])

            self._compute_loss_grad(
                i - 1, n_samples, activations, deltas, coef_grads, intercept_grads
            )

        return loss, coef_grads, intercept_grads

    def _initialize(self, y, layer_units, dtype):
        # set all attributes, allocate weights etc for first call
        # Initialize parameters
        self.n_iter_ = 0
        self.t_ = 0
        self.n_outputs_ = y.shape[1]

        # Compute the number of layers
        self.n_layers_ = len(layer_units)

        # Output for regression
        if not is_classifier(self):
            self.out_activation_ = "identity"
        # Output for multi class
        elif self._label_binarizer.y_type_ == "multiclass":
            self.out_activation_ = "softmax"
        # Output for binary class and multi-label
        else:
            self.out_activation_ = "logistic"

        # Initialize coefficient and intercept layers
        self.coefs_ = []
        self.intercepts_ = []

        for i in range(self.n_layers_ - 1):
            coef_init, intercept_init = self._init_coef(
                layer_units[i], layer_units[i + 1], dtype
            )
            self.coefs_.append(coef_init)
            self.intercepts_.append(intercept_init)

        if self.solver in _STOCHASTIC_SOLVERS:
            self.loss_curve_ = []
            self._no_improvement_count = 0
            if self.early_stopping:
                self.validation_scores_ = []
                self.best_validation_score_ = -np.inf
            else:
                self.best_loss_ = np.inf

    def _init_coef(self, fan_in, fan_out, dtype):
        # Use the initialization method recommended by
        # Glorot et al.
        factor = 6.0
        if self.activation == "logistic":
            factor = 2.0
        init_bound = np.sqrt(factor / (fan_in + fan_out))

        # Generate weights and bias:
        coef_init = self._random_state.uniform(
            -init_bound, init_bound, (fan_in, fan_out)
        )
        intercept_init = self._random_state.uniform(-init_bound, init_bound, fan_out)
        coef_init = coef_init.astype(dtype, copy=False)
        intercept_init = intercept_init.astype(dtype, copy=False)
        return coef_init, intercept_init

    def _fit(self, X, y, incremental=False, sample_weight=None):
        # Make sure self.hidden_layer_sizes is a list
        hidden_layer_sizes = self.hidden_layer_sizes
        if not hasattr(hidden_layer_sizes, "__iter__"):
            hidden_layer_sizes = [hidden_layer_sizes]
        hidden_layer_sizes = list(hidden_layer_sizes)

        # Validate input parameters.
        self._validate_hyperparameters()
        if np.any(np.array(hidden_layer_sizes) <= 0):
            raise ValueError(
                "hidden_layer_sizes must be > 0, got %s." % hidden_layer_sizes
            )
        first_pass = not hasattr(self, "coefs_") or (
            not self.warm_start and not incremental
        )

        X, y = self._validate_input(X, y, incremental, reset=first_pass)

        n_samples, n_features = X.shape

        # Ensure y is 2D
        if y.ndim == 1:
            y = y.reshape((-1, 1))

        # Handle sample/class weights
        sample_weight = _check_sample_weight(sample_weight, X, dtype=X.dtype)
        if isinstance(self, MLPClassifier) and self.class_weight is not None:
            sample_weight = (sample_weight *
                             compute_sample_weight(self.class_weight, y))

        self.n_outputs_ = y.shape[1]

        layer_units = [n_features] + hidden_layer_sizes + [self.n_outputs_]

        # check random state
        self._random_state = check_random_state(self.random_state)

        if first_pass:
            # First time training the model
            self._initialize(y, layer_units, X.dtype)

        # Initialize lists
        activations = [X] + [None] * (len(layer_units) - 1)
        deltas = [None] * (len(activations) - 1)

        coef_grads = [
            np.empty((n_fan_in_, n_fan_out_), dtype=X.dtype)
            for n_fan_in_, n_fan_out_ in zip(layer_units[:-1], layer_units[1:])
        ]

        intercept_grads = [
            np.empty(n_fan_out_, dtype=X.dtype) for n_fan_out_ in layer_units[1:]
        ]

        # Run the Stochastic optimization solver
        if self.solver in _STOCHASTIC_SOLVERS:
<<<<<<< HEAD
            self._fit_stochastic(X, y, activations, deltas, coef_grads,
                                 intercept_grads, layer_units, incremental,
                                 sample_weight)

        # Run the LBFGS solver
        elif self.solver == 'lbfgs':
            self._fit_lbfgs(X, y, activations, deltas, coef_grads,
                            intercept_grads, layer_units, sample_weight)
=======
            self._fit_stochastic(
                X,
                y,
                activations,
                deltas,
                coef_grads,
                intercept_grads,
                layer_units,
                incremental,
            )

        # Run the LBFGS solver
        elif self.solver == "lbfgs":
            self._fit_lbfgs(
                X, y, activations, deltas, coef_grads, intercept_grads, layer_units
            )

        # validate parameter weights
        weights = chain(self.coefs_, self.intercepts_)
        if not all(np.isfinite(w).all() for w in weights):
            raise ValueError(
                "Solver produced non-finite parameter weights. The input data may"
                " contain large values and need to be preprocessed."
            )

>>>>>>> 6145cae3
        return self

    def _validate_hyperparameters(self):
        if not isinstance(self.shuffle, bool):
            raise ValueError(
                "shuffle must be either True or False, got %s." % self.shuffle
            )
        if self.max_iter <= 0:
            raise ValueError("max_iter must be > 0, got %s." % self.max_iter)
        if self.max_fun <= 0:
            raise ValueError("max_fun must be > 0, got %s." % self.max_fun)
        if self.alpha < 0.0:
            raise ValueError("alpha must be >= 0, got %s." % self.alpha)
        if (
            self.learning_rate in ["constant", "invscaling", "adaptive"]
            and self.learning_rate_init <= 0.0
        ):
            raise ValueError(
                "learning_rate_init must be > 0, got %s." % self.learning_rate
            )
        if self.momentum > 1 or self.momentum < 0:
            raise ValueError("momentum must be >= 0 and <= 1, got %s" % self.momentum)
        if not isinstance(self.nesterovs_momentum, bool):
            raise ValueError(
                "nesterovs_momentum must be either True or False, got %s."
                % self.nesterovs_momentum
            )
        if not isinstance(self.early_stopping, bool):
            raise ValueError(
                "early_stopping must be either True or False, got %s."
                % self.early_stopping
            )
        if self.validation_fraction < 0 or self.validation_fraction >= 1:
            raise ValueError(
                "validation_fraction must be >= 0 and < 1, got %s"
                % self.validation_fraction
            )
        if self.beta_1 < 0 or self.beta_1 >= 1:
            raise ValueError("beta_1 must be >= 0 and < 1, got %s" % self.beta_1)
        if self.beta_2 < 0 or self.beta_2 >= 1:
            raise ValueError("beta_2 must be >= 0 and < 1, got %s" % self.beta_2)
        if self.epsilon <= 0.0:
            raise ValueError("epsilon must be > 0, got %s." % self.epsilon)
        if self.n_iter_no_change <= 0:
            raise ValueError(
                "n_iter_no_change must be > 0, got %s." % self.n_iter_no_change
            )

        # raise ValueError if not registered
        if self.activation not in ACTIVATIONS:
            raise ValueError(
                "The activation '%s' is not supported. Supported activations are %s."
                % (self.activation, list(sorted(ACTIVATIONS)))
            )
        if self.learning_rate not in ["constant", "invscaling", "adaptive"]:
            raise ValueError("learning rate %s is not supported. " % self.learning_rate)
        supported_solvers = _STOCHASTIC_SOLVERS + ["lbfgs"]
        if self.solver not in supported_solvers:
<<<<<<< HEAD
            raise ValueError("The solver %s is not supported. "
                             " Expected one of: %s" %
                             (self.solver, ", ".join(supported_solvers)))

    def _fit_lbfgs(self, X, y, activations, deltas, coef_grads,
                   intercept_grads, layer_units, sample_weight=None):
=======
            raise ValueError(
                "The solver %s is not supported.  Expected one of: %s"
                % (self.solver, ", ".join(supported_solvers))
            )

    def _fit_lbfgs(
        self, X, y, activations, deltas, coef_grads, intercept_grads, layer_units
    ):
>>>>>>> 6145cae3
        # Store meta information for the parameters
        self._coef_indptr = []
        self._intercept_indptr = []
        start = 0

        # Save sizes and indices of coefficients for faster unpacking
        for i in range(self.n_layers_ - 1):
            n_fan_in, n_fan_out = layer_units[i], layer_units[i + 1]

            end = start + (n_fan_in * n_fan_out)
            self._coef_indptr.append((start, end, (n_fan_in, n_fan_out)))
            start = end

        # Save sizes and indices of intercepts for faster unpacking
        for i in range(self.n_layers_ - 1):
            end = start + layer_units[i + 1]
            self._intercept_indptr.append((start, end))
            start = end

        # Run LBFGS
        packed_coef_inter = _pack(self.coefs_, self.intercepts_)

        if self.verbose is True or self.verbose >= 1:
            iprint = 1
        else:
            iprint = -1

        opt_res = scipy.optimize.minimize(
<<<<<<< HEAD
                self._loss_grad_lbfgs, packed_coef_inter,
                method="L-BFGS-B", jac=True,
                options={
                    "maxfun": self.max_fun,
                    "maxiter": self.max_iter,
                    "iprint": iprint,
                    "gtol": self.tol
                },
                args=(X, y, activations, deltas, coef_grads, intercept_grads,
                      sample_weight))
=======
            self._loss_grad_lbfgs,
            packed_coef_inter,
            method="L-BFGS-B",
            jac=True,
            options={
                "maxfun": self.max_fun,
                "maxiter": self.max_iter,
                "iprint": iprint,
                "gtol": self.tol,
            },
            args=(X, y, activations, deltas, coef_grads, intercept_grads),
        )
>>>>>>> 6145cae3
        self.n_iter_ = _check_optimize_result("lbfgs", opt_res, self.max_iter)
        self.loss_ = opt_res.fun
        self._unpack(opt_res.x)

<<<<<<< HEAD
    def _fit_stochastic(self, X, y, activations, deltas, coef_grads,
                        intercept_grads, layer_units, incremental,
                        sample_weight):

        if not incremental or not hasattr(self, '_optimizer'):
            params = self.coefs_ + self.intercepts_

            if self.solver == 'sgd':
=======
    def _fit_stochastic(
        self,
        X,
        y,
        activations,
        deltas,
        coef_grads,
        intercept_grads,
        layer_units,
        incremental,
    ):

        params = self.coefs_ + self.intercepts_
        if not incremental or not hasattr(self, "_optimizer"):
            if self.solver == "sgd":
>>>>>>> 6145cae3
                self._optimizer = SGDOptimizer(
                    params,
                    self.learning_rate_init,
                    self.learning_rate,
                    self.momentum,
                    self.nesterovs_momentum,
                    self.power_t,
                )
            elif self.solver == "adam":
                self._optimizer = AdamOptimizer(
                    params,
                    self.learning_rate_init,
                    self.beta_1,
                    self.beta_2,
                    self.epsilon,
                )

        # early_stopping in partial_fit doesn't make sense
        early_stopping = self.early_stopping and not incremental
        if early_stopping:
            # don't stratify in multilabel classification
            should_stratify = is_classifier(self) and self.n_outputs_ == 1
            stratify = y if should_stratify else None
<<<<<<< HEAD
            # TODO: handle sample_weight in validation set
            X, X_val, y, y_val, sample_weight, _ = train_test_split(
                X, y, sample_weight, random_state=self._random_state,
=======
            X, X_val, y, y_val = train_test_split(
                X,
                y,
                random_state=self._random_state,
>>>>>>> 6145cae3
                test_size=self.validation_fraction,
                stratify=stratify,
            )
            if is_classifier(self):
                y_val = self._label_binarizer.inverse_transform(y_val)
        else:
            X_val = None
            y_val = None

        n_samples = X.shape[0]
        sample_idx = np.arange(n_samples, dtype=int)

        if self.batch_size == "auto":
            batch_size = min(200, n_samples)
        else:
            if self.batch_size < 1 or self.batch_size > n_samples:
                warnings.warn(
                    "Got `batch_size` less than 1 or larger than "
                    "sample size. It is going to be clipped"
                )
            batch_size = np.clip(self.batch_size, 1, n_samples)

        try:
            for it in range(self.max_iter):
                if self.shuffle:
                    # Only shuffle the sample indices instead of X and y to
                    # reduce the memory footprint. These indices will be used
                    # to slice the X and y.
                    sample_idx = shuffle(sample_idx, random_state=self._random_state)

                accumulated_loss = 0.0
                for batch_slice in gen_batches(n_samples, batch_size):
                    if self.shuffle:
                        X_batch = _safe_indexing(X, sample_idx[batch_slice])
                        y_batch = y[sample_idx[batch_slice]]
                        sample_weight_batch = \
                            sample_weight[sample_idx[batch_slice]]
                    else:
                        X_batch = X[batch_slice]
                        y_batch = y[batch_slice]
                        sample_weight_batch = sample_weight[batch_slice]

                    activations[0] = X_batch
                    batch_loss, coef_grads, intercept_grads = self._backprop(
<<<<<<< HEAD
                        X_batch, y_batch, activations, deltas,
                        coef_grads, intercept_grads, sample_weight_batch)
                    accumulated_loss += batch_loss * (batch_slice.stop -
                                                      batch_slice.start)
=======
                        X_batch,
                        y_batch,
                        activations,
                        deltas,
                        coef_grads,
                        intercept_grads,
                    )
                    accumulated_loss += batch_loss * (
                        batch_slice.stop - batch_slice.start
                    )
>>>>>>> 6145cae3

                    # update weights
                    grads = coef_grads + intercept_grads
                    self._optimizer.update_params(params, grads)

                self.n_iter_ += 1
                self.loss_ = accumulated_loss / X.shape[0]

                self.t_ += n_samples
                self.loss_curve_.append(self.loss_)
                if self.verbose:
                    print("Iteration %d, loss = %.8f" % (self.n_iter_, self.loss_))

                # update no_improvement_count based on training loss or
                # validation score according to early_stopping
                self._update_no_improvement_count(early_stopping, X_val, y_val)

                # for learning rate that needs to be updated at iteration end
                self._optimizer.iteration_ends(self.t_)

                if self._no_improvement_count > self.n_iter_no_change:
                    # not better than last `n_iter_no_change` iterations by tol
                    # stop or decrease learning rate
                    if early_stopping:
                        msg = (
                            "Validation score did not improve more than "
                            "tol=%f for %d consecutive epochs."
                            % (self.tol, self.n_iter_no_change)
                        )
                    else:
                        msg = (
                            "Training loss did not improve more than tol=%f"
                            " for %d consecutive epochs."
                            % (self.tol, self.n_iter_no_change)
                        )

                    is_stopping = self._optimizer.trigger_stopping(msg, self.verbose)
                    if is_stopping:
                        break
                    else:
                        self._no_improvement_count = 0

                if incremental:
                    break

                if self.n_iter_ == self.max_iter:
                    warnings.warn(
                        "Stochastic Optimizer: Maximum iterations (%d) "
                        "reached and the optimization hasn't converged yet."
                        % self.max_iter,
                        ConvergenceWarning,
                    )
        except KeyboardInterrupt:
            warnings.warn("Training interrupted by user.")

        if early_stopping:
            # restore best weights
            self.coefs_ = self._best_coefs
            self.intercepts_ = self._best_intercepts

    def _update_no_improvement_count(self, early_stopping, X_val, y_val):
        if early_stopping:
            # compute validation score, use that for stopping
            self.validation_scores_.append(self.score(X_val, y_val))

            if self.verbose:
                print("Validation score: %f" % self.validation_scores_[-1])
            # update best parameters
            # use validation_scores_, not loss_curve_
            # let's hope no-one overloads .score with mse
            last_valid_score = self.validation_scores_[-1]

            if last_valid_score < (self.best_validation_score_ + self.tol):
                self._no_improvement_count += 1
            else:
                self._no_improvement_count = 0

            if last_valid_score > self.best_validation_score_:
                self.best_validation_score_ = last_valid_score
                self._best_coefs = [c.copy() for c in self.coefs_]
                self._best_intercepts = [i.copy() for i in self.intercepts_]
        else:
            if self.loss_curve_[-1] > self.best_loss_ - self.tol:
                self._no_improvement_count += 1
            else:
                self._no_improvement_count = 0
            if self.loss_curve_[-1] < self.best_loss_:
                self.best_loss_ = self.loss_curve_[-1]

    def fit(self, X, y, sample_weight=None):
        """Fit the model to data matrix X and target(s) y.

        Parameters
        ----------
        X : ndarray or sparse matrix of shape (n_samples, n_features)
            The input data.

        y : ndarray of shape (n_samples,) or (n_samples, n_outputs)
            The target values (class labels in classification, real numbers in
            regression).

        Returns
        -------
        self : object
            Returns a trained MLP model.
        """
        return self._fit(X, y, incremental=False, sample_weight=sample_weight)

    def _check_solver(self):
        if self.solver not in _STOCHASTIC_SOLVERS:
            raise AttributeError(
                "partial_fit is only available for stochastic"
                " optimizers. %s is not stochastic."
                % self.solver
            )
        return True

    @available_if(_check_solver)
    def partial_fit(self, X, y):
        """Update the model with a single iteration over the given data.

        Parameters
        ----------
        X : {array-like, sparse matrix} of shape (n_samples, n_features)
            The input data.

        y : ndarray of shape (n_samples,)
            The target values.

        Returns
        -------
        self : object
            Trained MLP model.
        """
<<<<<<< HEAD
        if self.solver not in _STOCHASTIC_SOLVERS:
            raise AttributeError("partial_fit is only available for stochastic"
                                 " optimizers. %s is not stochastic."
                                 % self.solver)
        return self._partial_fit

    def _partial_fit(self, X, y, sample_weight=None):
        return self._fit(X, y, incremental=True, sample_weight=sample_weight)
=======
        return self._fit(X, y, incremental=True)
>>>>>>> 6145cae3


class MLPClassifier(ClassifierMixin, BaseMultilayerPerceptron):
    """Multi-layer Perceptron classifier.

    This model optimizes the log-loss function using LBFGS or stochastic
    gradient descent.

    .. versionadded:: 0.18

    Parameters
    ----------
    hidden_layer_sizes : tuple, length = n_layers - 2, default=(100,)
        The ith element represents the number of neurons in the ith
        hidden layer.

    activation : {'identity', 'logistic', 'tanh', 'relu'}, default='relu'
        Activation function for the hidden layer.

        - 'identity', no-op activation, useful to implement linear bottleneck,
          returns f(x) = x

        - 'logistic', the logistic sigmoid function,
          returns f(x) = 1 / (1 + exp(-x)).

        - 'tanh', the hyperbolic tan function,
          returns f(x) = tanh(x).

        - 'relu', the rectified linear unit function,
          returns f(x) = max(0, x)

    solver : {'lbfgs', 'sgd', 'adam'}, default='adam'
        The solver for weight optimization.

        - 'lbfgs' is an optimizer in the family of quasi-Newton methods.

        - 'sgd' refers to stochastic gradient descent.

        - 'adam' refers to a stochastic gradient-based optimizer proposed
          by Kingma, Diederik, and Jimmy Ba

        Note: The default solver 'adam' works pretty well on relatively
        large datasets (with thousands of training samples or more) in terms of
        both training time and validation score.
        For small datasets, however, 'lbfgs' can converge faster and perform
        better.

    alpha : float, default=0.0001
        L2 penalty (regularization term) parameter.

    batch_size : int, default='auto'
        Size of minibatches for stochastic optimizers.
        If the solver is 'lbfgs', the classifier will not use minibatch.
        When set to "auto", `batch_size=min(200, n_samples)`.

    learning_rate : {'constant', 'invscaling', 'adaptive'}, default='constant'
        Learning rate schedule for weight updates.

        - 'constant' is a constant learning rate given by
          'learning_rate_init'.

        - 'invscaling' gradually decreases the learning rate at each
          time step 't' using an inverse scaling exponent of 'power_t'.
          effective_learning_rate = learning_rate_init / pow(t, power_t)

        - 'adaptive' keeps the learning rate constant to
          'learning_rate_init' as long as training loss keeps decreasing.
          Each time two consecutive epochs fail to decrease training loss by at
          least tol, or fail to increase validation score by at least tol if
          'early_stopping' is on, the current learning rate is divided by 5.

        Only used when ``solver='sgd'``.

    learning_rate_init : float, default=0.001
        The initial learning rate used. It controls the step-size
        in updating the weights. Only used when solver='sgd' or 'adam'.

    power_t : float, default=0.5
        The exponent for inverse scaling learning rate.
        It is used in updating effective learning rate when the learning_rate
        is set to 'invscaling'. Only used when solver='sgd'.

    max_iter : int, default=200
        Maximum number of iterations. The solver iterates until convergence
        (determined by 'tol') or this number of iterations. For stochastic
        solvers ('sgd', 'adam'), note that this determines the number of epochs
        (how many times each data point will be used), not the number of
        gradient steps.

    shuffle : bool, default=True
        Whether to shuffle samples in each iteration. Only used when
        solver='sgd' or 'adam'.

    random_state : int, RandomState instance, default=None
        Determines random number generation for weights and bias
        initialization, train-test split if early stopping is used, and batch
        sampling when solver='sgd' or 'adam'.
        Pass an int for reproducible results across multiple function calls.
        See :term:`Glossary <random_state>`.

    tol : float, default=1e-4
        Tolerance for the optimization. When the loss or score is not improving
        by at least ``tol`` for ``n_iter_no_change`` consecutive iterations,
        unless ``learning_rate`` is set to 'adaptive', convergence is
        considered to be reached and training stops.

    verbose : bool, default=False
        Whether to print progress messages to stdout.

    warm_start : bool, default=False
        When set to True, reuse the solution of the previous
        call to fit as initialization, otherwise, just erase the
        previous solution. See :term:`the Glossary <warm_start>`.

    momentum : float, default=0.9
        Momentum for gradient descent update. Should be between 0 and 1. Only
        used when solver='sgd'.

    nesterovs_momentum : bool, default=True
        Whether to use Nesterov's momentum. Only used when solver='sgd' and
        momentum > 0.

    early_stopping : bool, default=False
        Whether to use early stopping to terminate training when validation
        score is not improving. If set to true, it will automatically set
        aside 10% of training data as validation and terminate training when
        validation score is not improving by at least tol for
        ``n_iter_no_change`` consecutive epochs. The split is stratified,
        except in a multilabel setting.
        If early stopping is False, then the training stops when the training
        loss does not improve by more than tol for n_iter_no_change consecutive
        passes over the training set.
        Only effective when solver='sgd' or 'adam'.

    validation_fraction : float, default=0.1
        The proportion of training data to set aside as validation set for
        early stopping. Must be between 0 and 1.
        Only used if early_stopping is True.

    beta_1 : float, default=0.9
        Exponential decay rate for estimates of first moment vector in adam,
        should be in [0, 1). Only used when solver='adam'.

    beta_2 : float, default=0.999
        Exponential decay rate for estimates of second moment vector in adam,
        should be in [0, 1). Only used when solver='adam'.

    epsilon : float, default=1e-8
        Value for numerical stability in adam. Only used when solver='adam'.

    n_iter_no_change : int, default=10
        Maximum number of epochs to not meet ``tol`` improvement.
        Only effective when solver='sgd' or 'adam'.

        .. versionadded:: 0.20

    max_fun : int, default=15000
        Only used when solver='lbfgs'. Maximum number of loss function calls.
        The solver iterates until convergence (determined by 'tol'), number
        of iterations reaches max_iter, or this number of loss function calls.
        Note that number of loss function calls will be greater than or equal
        to the number of iterations for the `MLPClassifier`.

        .. versionadded:: 0.22

    Attributes
    ----------
    classes_ : ndarray or list of ndarray of shape (n_classes,)
        Class labels for each output.

    loss_ : float
        The current loss computed with the loss function.

    best_loss_ : float
        The minimum loss reached by the solver throughout fitting.

    loss_curve_ : list of shape (`n_iter_`,)
        The ith element in the list represents the loss at the ith iteration.

    t_ : int
        The number of training samples seen by the solver during fitting.

    coefs_ : list of shape (n_layers - 1,)
        The ith element in the list represents the weight matrix corresponding
        to layer i.

    intercepts_ : list of shape (n_layers - 1,)
        The ith element in the list represents the bias vector corresponding to
        layer i + 1.

    n_features_in_ : int
        Number of features seen during :term:`fit`.

        .. versionadded:: 0.24

    feature_names_in_ : ndarray of shape (`n_features_in_`,)
        Names of features seen during :term:`fit`. Defined only when `X`
        has feature names that are all strings.

        .. versionadded:: 1.0

    n_iter_ : int
        The number of iterations the solver has run.

    n_layers_ : int
        Number of layers.

    n_outputs_ : int
        Number of outputs.

    out_activation_ : str
        Name of the output activation function.

    See Also
    --------
    MLPRegressor : Multi-layer Perceptron regressor.
    BernoulliRBM : Bernoulli Restricted Boltzmann Machine (RBM).

    Notes
    -----
    MLPClassifier trains iteratively since at each time step
    the partial derivatives of the loss function with respect to the model
    parameters are computed to update the parameters.

    It can also have a regularization term added to the loss function
    that shrinks model parameters to prevent overfitting.

    This implementation works with data represented as dense numpy arrays or
    sparse scipy arrays of floating point values.

    References
    ----------
    Hinton, Geoffrey E.
        "Connectionist learning procedures." Artificial intelligence 40.1
        (1989): 185-234.

    Glorot, Xavier, and Yoshua Bengio. "Understanding the difficulty of
        training deep feedforward neural networks." International Conference
        on Artificial Intelligence and Statistics. 2010.

    He, Kaiming, et al. "Delving deep into rectifiers: Surpassing human-level
        performance on imagenet classification." arXiv preprint
        arXiv:1502.01852 (2015).

    Kingma, Diederik, and Jimmy Ba. "Adam: A method for stochastic
        optimization." arXiv preprint arXiv:1412.6980 (2014).

    Examples
    --------
    >>> from sklearn.neural_network import MLPClassifier
    >>> from sklearn.datasets import make_classification
    >>> from sklearn.model_selection import train_test_split
    >>> X, y = make_classification(n_samples=100, random_state=1)
    >>> X_train, X_test, y_train, y_test = train_test_split(X, y, stratify=y,
    ...                                                     random_state=1)
    >>> clf = MLPClassifier(random_state=1, max_iter=300).fit(X_train, y_train)
    >>> clf.predict_proba(X_test[:1])
    array([[0.038..., 0.961...]])
    >>> clf.predict(X_test[:5, :])
    array([1, 0, 1, 0, 1])
    >>> clf.score(X_test, y_test)
    0.8...
    """
<<<<<<< HEAD
    @_deprecate_positional_args
    def __init__(self, hidden_layer_sizes=(100,), activation="relu", *,
                 solver='adam', alpha=0.0001,
                 batch_size='auto', learning_rate="constant",
                 learning_rate_init=0.001, power_t=0.5, max_iter=200,
                 shuffle=True, random_state=None, tol=1e-4,
                 verbose=False, warm_start=False, momentum=0.9,
                 nesterovs_momentum=True, early_stopping=False,
                 validation_fraction=0.1, beta_1=0.9, beta_2=0.999,
                 epsilon=1e-8, n_iter_no_change=10, max_fun=15000,
                 class_weight=None):
=======

    def __init__(
        self,
        hidden_layer_sizes=(100,),
        activation="relu",
        *,
        solver="adam",
        alpha=0.0001,
        batch_size="auto",
        learning_rate="constant",
        learning_rate_init=0.001,
        power_t=0.5,
        max_iter=200,
        shuffle=True,
        random_state=None,
        tol=1e-4,
        verbose=False,
        warm_start=False,
        momentum=0.9,
        nesterovs_momentum=True,
        early_stopping=False,
        validation_fraction=0.1,
        beta_1=0.9,
        beta_2=0.999,
        epsilon=1e-8,
        n_iter_no_change=10,
        max_fun=15000,
    ):
>>>>>>> 6145cae3
        super().__init__(
            hidden_layer_sizes=hidden_layer_sizes,
            activation=activation,
            solver=solver,
            alpha=alpha,
            batch_size=batch_size,
            learning_rate=learning_rate,
            learning_rate_init=learning_rate_init,
            power_t=power_t,
            max_iter=max_iter,
            loss="log_loss",
            shuffle=shuffle,
            random_state=random_state,
            tol=tol,
            verbose=verbose,
            warm_start=warm_start,
            momentum=momentum,
            nesterovs_momentum=nesterovs_momentum,
            early_stopping=early_stopping,
            validation_fraction=validation_fraction,
<<<<<<< HEAD
            beta_1=beta_1, beta_2=beta_2, epsilon=epsilon,
            n_iter_no_change=n_iter_no_change, max_fun=max_fun,
            class_weight=class_weight)
=======
            beta_1=beta_1,
            beta_2=beta_2,
            epsilon=epsilon,
            n_iter_no_change=n_iter_no_change,
            max_fun=max_fun,
        )
>>>>>>> 6145cae3

    def _validate_input(self, X, y, incremental, reset):
        X, y = self._validate_data(
            X,
            y,
            accept_sparse=["csr", "csc"],
            multi_output=True,
            dtype=(np.float64, np.float32),
            reset=reset,
        )
        if y.ndim == 2 and y.shape[1] == 1:
            y = column_or_1d(y, warn=True)

        # Matrix of actions to be taken under the possible combinations:
        # The case that incremental == True and classes_ not defined is
        # already checked by _check_partial_fit_first_call that is called
        # in _partial_fit below.
        # The cases are already grouped into the respective if blocks below.
        #
        # incremental warm_start classes_ def  action
        #    0            0         0        define classes_
        #    0            1         0        define classes_
        #    0            0         1        redefine classes_
        #
        #    0            1         1        check compat warm_start
        #    1            1         1        check compat warm_start
        #
        #    1            0         1        check compat last fit
        #
        # Note the reliance on short-circuiting here, so that the second
        # or part implies that classes_ is defined.
        if (not hasattr(self, "classes_")) or (not self.warm_start and not incremental):
            self._label_binarizer = LabelBinarizer()
            self._label_binarizer.fit(y)
            self.classes_ = self._label_binarizer.classes_
        else:
            classes = unique_labels(y)
            if self.warm_start:
                if set(classes) != set(self.classes_):
                    raise ValueError(
                        "warm_start can only be used where `y` has the same "
                        "classes as in the previous call to fit. Previously "
                        f"got {self.classes_}, `y` has {classes}"
                    )
            elif len(np.setdiff1d(classes, self.classes_, assume_unique=True)):
                raise ValueError(
                    "`y` has classes not in `self.classes_`. "
                    f"`self.classes_` has {self.classes_}. 'y' has {classes}."
                )

        # This downcast to bool is to prevent upcasting when working with
        # float32 data
        y = self._label_binarizer.transform(y).astype(bool)
        return X, y

    def predict(self, X):
        """Predict using the multi-layer perceptron classifier.

        Parameters
        ----------
        X : {array-like, sparse matrix} of shape (n_samples, n_features)
            The input data.

        Returns
        -------
        y : ndarray, shape (n_samples,) or (n_samples, n_classes)
            The predicted classes.
        """
        check_is_fitted(self)
        y_pred = self._forward_pass_fast(X)

        if self.n_outputs_ == 1:
            y_pred = y_pred.ravel()

        return self._label_binarizer.inverse_transform(y_pred)

    @available_if(lambda est: est._check_solver())
    def partial_fit(self, X, y, classes=None):
        """Update the model with a single iteration over the given data.

        Parameters
        ----------
        X : {array-like, sparse matrix} of shape (n_samples, n_features)
            The input data.

        y : array-like of shape (n_samples,)
            The target values.

        classes : array of shape (n_classes,), default=None
            Classes across all calls to partial_fit.
            Can be obtained via `np.unique(y_all)`, where y_all is the
            target vector of the entire dataset.
            This argument is required for the first call to partial_fit
            and can be omitted in the subsequent calls.
            Note that y doesn't need to contain all labels in `classes`.

        sample_weight : array-like of shape (n_samples,), default=None
            Sample weights. If None, then samples are equally weighted.

        Returns
        -------
        self : object
            Trained MLP model.
        """
<<<<<<< HEAD
        if self.solver not in _STOCHASTIC_SOLVERS:
            raise AttributeError("partial_fit is only available for stochastic"
                                 " optimizer. %s is not stochastic"
                                 % self.solver)
        return self._partial_fit

    def _partial_fit(self, X, y, classes=None,
                     sample_weight=None):
=======
>>>>>>> 6145cae3
        if _check_partial_fit_first_call(self, classes):
            self._label_binarizer = LabelBinarizer()
            if type_of_target(y).startswith("multilabel"):
                self._label_binarizer.fit(y)
            else:
                self._label_binarizer.fit(classes)

<<<<<<< HEAD
        super()._partial_fit(X, y,
                             sample_weight=sample_weight)
=======
        super().partial_fit(X, y)
>>>>>>> 6145cae3

        return self

    def predict_log_proba(self, X):
        """Return the log of probability estimates.

        Parameters
        ----------
        X : ndarray of shape (n_samples, n_features)
            The input data.

        Returns
        -------
        log_y_prob : ndarray of shape (n_samples, n_classes)
            The predicted log-probability of the sample for each class
            in the model, where classes are ordered as they are in
            `self.classes_`. Equivalent to `log(predict_proba(X))`.
        """
        y_prob = self.predict_proba(X)
        return np.log(y_prob, out=y_prob)

    def predict_proba(self, X):
        """Probability estimates.

        Parameters
        ----------
        X : {array-like, sparse matrix} of shape (n_samples, n_features)
            The input data.

        Returns
        -------
        y_prob : ndarray of shape (n_samples, n_classes)
            The predicted probability of the sample for each class in the
            model, where classes are ordered as they are in `self.classes_`.
        """
        check_is_fitted(self)
        y_pred = self._forward_pass_fast(X)

        if self.n_outputs_ == 1:
            y_pred = y_pred.ravel()

        if y_pred.ndim == 1:
            return np.vstack([1 - y_pred, y_pred]).T
        else:
            return y_pred

    def _more_tags(self):
        return {"multilabel": True}


class MLPRegressor(RegressorMixin, BaseMultilayerPerceptron):
    """Multi-layer Perceptron regressor.

    This model optimizes the squared error using LBFGS or stochastic gradient
    descent.

    .. versionadded:: 0.18

    Parameters
    ----------
    hidden_layer_sizes : tuple, length = n_layers - 2, default=(100,)
        The ith element represents the number of neurons in the ith
        hidden layer.

    activation : {'identity', 'logistic', 'tanh', 'relu'}, default='relu'
        Activation function for the hidden layer.

        - 'identity', no-op activation, useful to implement linear bottleneck,
          returns f(x) = x

        - 'logistic', the logistic sigmoid function,
          returns f(x) = 1 / (1 + exp(-x)).

        - 'tanh', the hyperbolic tan function,
          returns f(x) = tanh(x).

        - 'relu', the rectified linear unit function,
          returns f(x) = max(0, x)

    solver : {'lbfgs', 'sgd', 'adam'}, default='adam'
        The solver for weight optimization.

        - 'lbfgs' is an optimizer in the family of quasi-Newton methods.

        - 'sgd' refers to stochastic gradient descent.

        - 'adam' refers to a stochastic gradient-based optimizer proposed by
          Kingma, Diederik, and Jimmy Ba

        Note: The default solver 'adam' works pretty well on relatively
        large datasets (with thousands of training samples or more) in terms of
        both training time and validation score.
        For small datasets, however, 'lbfgs' can converge faster and perform
        better.

    alpha : float, default=0.0001
        L2 penalty (regularization term) parameter.

    batch_size : int, default='auto'
        Size of minibatches for stochastic optimizers.
        If the solver is 'lbfgs', the classifier will not use minibatch.
        When set to "auto", `batch_size=min(200, n_samples)`.

    learning_rate : {'constant', 'invscaling', 'adaptive'}, default='constant'
        Learning rate schedule for weight updates.

        - 'constant' is a constant learning rate given by
          'learning_rate_init'.

        - 'invscaling' gradually decreases the learning rate ``learning_rate_``
          at each time step 't' using an inverse scaling exponent of 'power_t'.
          effective_learning_rate = learning_rate_init / pow(t, power_t)

        - 'adaptive' keeps the learning rate constant to
          'learning_rate_init' as long as training loss keeps decreasing.
          Each time two consecutive epochs fail to decrease training loss by at
          least tol, or fail to increase validation score by at least tol if
          'early_stopping' is on, the current learning rate is divided by 5.

        Only used when solver='sgd'.

    learning_rate_init : float, default=0.001
        The initial learning rate used. It controls the step-size
        in updating the weights. Only used when solver='sgd' or 'adam'.

    power_t : float, default=0.5
        The exponent for inverse scaling learning rate.
        It is used in updating effective learning rate when the learning_rate
        is set to 'invscaling'. Only used when solver='sgd'.

    max_iter : int, default=200
        Maximum number of iterations. The solver iterates until convergence
        (determined by 'tol') or this number of iterations. For stochastic
        solvers ('sgd', 'adam'), note that this determines the number of epochs
        (how many times each data point will be used), not the number of
        gradient steps.

    shuffle : bool, default=True
        Whether to shuffle samples in each iteration. Only used when
        solver='sgd' or 'adam'.

    random_state : int, RandomState instance, default=None
        Determines random number generation for weights and bias
        initialization, train-test split if early stopping is used, and batch
        sampling when solver='sgd' or 'adam'.
        Pass an int for reproducible results across multiple function calls.
        See :term:`Glossary <random_state>`.

    tol : float, default=1e-4
        Tolerance for the optimization. When the loss or score is not improving
        by at least ``tol`` for ``n_iter_no_change`` consecutive iterations,
        unless ``learning_rate`` is set to 'adaptive', convergence is
        considered to be reached and training stops.

    verbose : bool, default=False
        Whether to print progress messages to stdout.

    warm_start : bool, default=False
        When set to True, reuse the solution of the previous
        call to fit as initialization, otherwise, just erase the
        previous solution. See :term:`the Glossary <warm_start>`.

    momentum : float, default=0.9
        Momentum for gradient descent update.  Should be between 0 and 1. Only
        used when solver='sgd'.

    nesterovs_momentum : bool, default=True
        Whether to use Nesterov's momentum. Only used when solver='sgd' and
        momentum > 0.

    early_stopping : bool, default=False
        Whether to use early stopping to terminate training when validation
        score is not improving. If set to true, it will automatically set
        aside 10% of training data as validation and terminate training when
        validation score is not improving by at least ``tol`` for
        ``n_iter_no_change`` consecutive epochs.
        Only effective when solver='sgd' or 'adam'.

    validation_fraction : float, default=0.1
        The proportion of training data to set aside as validation set for
        early stopping. Must be between 0 and 1.
        Only used if early_stopping is True.

    beta_1 : float, default=0.9
        Exponential decay rate for estimates of first moment vector in adam,
        should be in [0, 1). Only used when solver='adam'.

    beta_2 : float, default=0.999
        Exponential decay rate for estimates of second moment vector in adam,
        should be in [0, 1). Only used when solver='adam'.

    epsilon : float, default=1e-8
        Value for numerical stability in adam. Only used when solver='adam'.

    n_iter_no_change : int, default=10
        Maximum number of epochs to not meet ``tol`` improvement.
        Only effective when solver='sgd' or 'adam'.

        .. versionadded:: 0.20

    max_fun : int, default=15000
        Only used when solver='lbfgs'. Maximum number of function calls.
        The solver iterates until convergence (determined by 'tol'), number
        of iterations reaches max_iter, or this number of function calls.
        Note that number of function calls will be greater than or equal to
        the number of iterations for the MLPRegressor.

        .. versionadded:: 0.22

    Attributes
    ----------
    loss_ : float
        The current loss computed with the loss function.

    best_loss_ : float
        The minimum loss reached by the solver throughout fitting.

    loss_curve_ : list of shape (`n_iter_`,)
        Loss value evaluated at the end of each training step.
        The ith element in the list represents the loss at the ith iteration.

    t_ : int
        The number of training samples seen by the solver during fitting.
        Mathematically equals `n_iters * X.shape[0]`, it means
        `time_step` and it is used by optimizer's learning rate scheduler.

    coefs_ : list of shape (n_layers - 1,)
        The ith element in the list represents the weight matrix corresponding
        to layer i.

    intercepts_ : list of shape (n_layers - 1,)
        The ith element in the list represents the bias vector corresponding to
        layer i + 1.

    n_features_in_ : int
        Number of features seen during :term:`fit`.

        .. versionadded:: 0.24

    feature_names_in_ : ndarray of shape (`n_features_in_`,)
        Names of features seen during :term:`fit`. Defined only when `X`
        has feature names that are all strings.

        .. versionadded:: 1.0

    n_iter_ : int
        The number of iterations the solver has run.

    n_layers_ : int
        Number of layers.

    n_outputs_ : int
        Number of outputs.

    out_activation_ : str
        Name of the output activation function.

    See Also
    --------
    BernoulliRBM : Bernoulli Restricted Boltzmann Machine (RBM).
    MLPClassifier : Multi-layer Perceptron classifier.
    sklearn.linear_model.SGDRegressor : Linear model fitted by minimizing
        a regularized empirical loss with SGD.

    Notes
    -----
    MLPRegressor trains iteratively since at each time step
    the partial derivatives of the loss function with respect to the model
    parameters are computed to update the parameters.

    It can also have a regularization term added to the loss function
    that shrinks model parameters to prevent overfitting.

    This implementation works with data represented as dense and sparse numpy
    arrays of floating point values.

    References
    ----------
    Hinton, Geoffrey E.
        "Connectionist learning procedures." Artificial intelligence 40.1
        (1989): 185-234.

    Glorot, Xavier, and Yoshua Bengio. "Understanding the difficulty of
        training deep feedforward neural networks." International Conference
        on Artificial Intelligence and Statistics. 2010.

    He, Kaiming, et al. "Delving deep into rectifiers: Surpassing human-level
        performance on imagenet classification." arXiv preprint
        arXiv:1502.01852 (2015).

    Kingma, Diederik, and Jimmy Ba. "Adam: A method for stochastic
        optimization." arXiv preprint arXiv:1412.6980 (2014).

    Examples
    --------
    >>> from sklearn.neural_network import MLPRegressor
    >>> from sklearn.datasets import make_regression
    >>> from sklearn.model_selection import train_test_split
    >>> X, y = make_regression(n_samples=200, random_state=1)
    >>> X_train, X_test, y_train, y_test = train_test_split(X, y,
    ...                                                     random_state=1)
    >>> regr = MLPRegressor(random_state=1, max_iter=500).fit(X_train, y_train)
    >>> regr.predict(X_test[:2])
    array([-0.9..., -7.1...])
    >>> regr.score(X_test, y_test)
    0.4...
    """

    def __init__(
        self,
        hidden_layer_sizes=(100,),
        activation="relu",
        *,
        solver="adam",
        alpha=0.0001,
        batch_size="auto",
        learning_rate="constant",
        learning_rate_init=0.001,
        power_t=0.5,
        max_iter=200,
        shuffle=True,
        random_state=None,
        tol=1e-4,
        verbose=False,
        warm_start=False,
        momentum=0.9,
        nesterovs_momentum=True,
        early_stopping=False,
        validation_fraction=0.1,
        beta_1=0.9,
        beta_2=0.999,
        epsilon=1e-8,
        n_iter_no_change=10,
        max_fun=15000,
    ):
        super().__init__(
            hidden_layer_sizes=hidden_layer_sizes,
            activation=activation,
            solver=solver,
            alpha=alpha,
            batch_size=batch_size,
            learning_rate=learning_rate,
            learning_rate_init=learning_rate_init,
            power_t=power_t,
            max_iter=max_iter,
            loss="squared_error",
            shuffle=shuffle,
            random_state=random_state,
            tol=tol,
            verbose=verbose,
            warm_start=warm_start,
            momentum=momentum,
            nesterovs_momentum=nesterovs_momentum,
            early_stopping=early_stopping,
            validation_fraction=validation_fraction,
<<<<<<< HEAD
            beta_1=beta_1, beta_2=beta_2, epsilon=epsilon,
            n_iter_no_change=n_iter_no_change, max_fun=max_fun,
            class_weight=None)
=======
            beta_1=beta_1,
            beta_2=beta_2,
            epsilon=epsilon,
            n_iter_no_change=n_iter_no_change,
            max_fun=max_fun,
        )
>>>>>>> 6145cae3

    def predict(self, X):
        """Predict using the multi-layer perceptron model.

        Parameters
        ----------
        X : {array-like, sparse matrix} of shape (n_samples, n_features)
            The input data.

        Returns
        -------
        y : ndarray of shape (n_samples, n_outputs)
            The predicted values.
        """
        check_is_fitted(self)
        y_pred = self._forward_pass_fast(X)
        if y_pred.shape[1] == 1:
            return y_pred.ravel()
        return y_pred

    def _validate_input(self, X, y, incremental, reset):
        X, y = self._validate_data(
            X,
            y,
            accept_sparse=["csr", "csc"],
            multi_output=True,
            y_numeric=True,
            dtype=(np.float64, np.float32),
            reset=reset,
        )
        if y.ndim == 2 and y.shape[1] == 1:
            y = column_or_1d(y, warn=True)
        return X, y<|MERGE_RESOLUTION|>--- conflicted
+++ resolved
@@ -30,12 +30,8 @@
 from ..utils import column_or_1d
 from ..exceptions import ConvergenceWarning
 from ..utils.extmath import safe_sparse_dot
-<<<<<<< HEAD
 from ..utils.validation import check_is_fitted, _deprecate_positional_args, \
     _check_sample_weight
-=======
-from ..utils.validation import check_is_fitted
->>>>>>> 6145cae3
 from ..utils.multiclass import _check_partial_fit_first_call, unique_labels
 from ..utils.multiclass import type_of_target
 from ..utils.optimize import _check_optimize_result
@@ -60,14 +56,6 @@
     """
 
     @abstractmethod
-<<<<<<< HEAD
-    def __init__(self, hidden_layer_sizes, activation, solver,
-                 alpha, batch_size, learning_rate, learning_rate_init, power_t,
-                 max_iter, loss, shuffle, random_state, tol, verbose,
-                 warm_start, momentum, nesterovs_momentum, early_stopping,
-                 validation_fraction, beta_1, beta_2, epsilon,
-                 n_iter_no_change, max_fun, class_weight):
-=======
     def __init__(
         self,
         hidden_layer_sizes,
@@ -94,8 +82,8 @@
         epsilon,
         n_iter_no_change,
         max_fun,
+        class_weight,
     ):
->>>>>>> 6145cae3
         self.activation = activation
         self.solver = solver
         self.alpha = alpha
@@ -203,14 +191,8 @@
 
         intercept_grads[layer] = np.mean(deltas[layer], 0)
 
-<<<<<<< HEAD
     def _loss_grad_lbfgs(self, packed_coef_inter, X, y, activations, deltas,
                          coef_grads, intercept_grads, sample_weight=None):
-=======
-    def _loss_grad_lbfgs(
-        self, packed_coef_inter, X, y, activations, deltas, coef_grads, intercept_grads
-    ):
->>>>>>> 6145cae3
         """Compute the MLP loss function and its corresponding derivatives
         with respect to the different parameters given in the initialization.
 
@@ -253,7 +235,6 @@
         """
         self._unpack(packed_coef_inter)
         loss, coef_grads, intercept_grads = self._backprop(
-<<<<<<< HEAD
             X, y, activations, deltas, coef_grads, intercept_grads,
             sample_weight)
         grad = _pack(coef_grads, intercept_grads)
@@ -261,14 +242,6 @@
 
     def _backprop(self, X, y, activations, deltas, coef_grads,
                   intercept_grads, sample_weight):
-=======
-            X, y, activations, deltas, coef_grads, intercept_grads
-        )
-        grad = _pack(coef_grads, intercept_grads)
-        return loss, grad
-
-    def _backprop(self, X, y, activations, deltas, coef_grads, intercept_grads):
->>>>>>> 6145cae3
         """Compute the MLP loss function and its corresponding derivatives
         with respect to each parameter: weights and bias vectors.
 
@@ -311,7 +284,6 @@
 
         # Get loss
         loss_func_name = self.loss
-<<<<<<< HEAD
         if loss_func_name == 'log_loss' and self.out_activation_ == 'logistic':
             loss_func_name = 'binary_log_loss'
 
@@ -319,11 +291,6 @@
                                               activations[-1],
                                               sample_weight)
 
-=======
-        if loss_func_name == "log_loss" and self.out_activation_ == "logistic":
-            loss_func_name = "binary_log_loss"
-        loss = LOSS_FUNCTIONS[loss_func_name](y, activations[-1])
->>>>>>> 6145cae3
         # Add L2 regularization term to loss
         values = 0
         for s in self.coefs_:
@@ -471,16 +438,6 @@
 
         # Run the Stochastic optimization solver
         if self.solver in _STOCHASTIC_SOLVERS:
-<<<<<<< HEAD
-            self._fit_stochastic(X, y, activations, deltas, coef_grads,
-                                 intercept_grads, layer_units, incremental,
-                                 sample_weight)
-
-        # Run the LBFGS solver
-        elif self.solver == 'lbfgs':
-            self._fit_lbfgs(X, y, activations, deltas, coef_grads,
-                            intercept_grads, layer_units, sample_weight)
-=======
             self._fit_stochastic(
                 X,
                 y,
@@ -490,12 +447,14 @@
                 intercept_grads,
                 layer_units,
                 incremental,
+                sample_weight,
             )
 
         # Run the LBFGS solver
         elif self.solver == "lbfgs":
             self._fit_lbfgs(
-                X, y, activations, deltas, coef_grads, intercept_grads, layer_units
+                X, y, activations, deltas, coef_grads, intercept_grads,
+                layer_units, sample_weight
             )
 
         # validate parameter weights
@@ -506,7 +465,6 @@
                 " contain large values and need to be preprocessed."
             )
 
->>>>>>> 6145cae3
         return self
 
     def _validate_hyperparameters(self):
@@ -565,23 +523,15 @@
             raise ValueError("learning rate %s is not supported. " % self.learning_rate)
         supported_solvers = _STOCHASTIC_SOLVERS + ["lbfgs"]
         if self.solver not in supported_solvers:
-<<<<<<< HEAD
-            raise ValueError("The solver %s is not supported. "
-                             " Expected one of: %s" %
-                             (self.solver, ", ".join(supported_solvers)))
-
-    def _fit_lbfgs(self, X, y, activations, deltas, coef_grads,
-                   intercept_grads, layer_units, sample_weight=None):
-=======
             raise ValueError(
                 "The solver %s is not supported.  Expected one of: %s"
                 % (self.solver, ", ".join(supported_solvers))
             )
 
     def _fit_lbfgs(
-        self, X, y, activations, deltas, coef_grads, intercept_grads, layer_units
+        self, X, y, activations, deltas, coef_grads, intercept_grads,
+        layer_units, sample_weight=None
     ):
->>>>>>> 6145cae3
         # Store meta information for the parameters
         self._coef_indptr = []
         self._intercept_indptr = []
@@ -610,18 +560,6 @@
             iprint = -1
 
         opt_res = scipy.optimize.minimize(
-<<<<<<< HEAD
-                self._loss_grad_lbfgs, packed_coef_inter,
-                method="L-BFGS-B", jac=True,
-                options={
-                    "maxfun": self.max_fun,
-                    "maxiter": self.max_iter,
-                    "iprint": iprint,
-                    "gtol": self.tol
-                },
-                args=(X, y, activations, deltas, coef_grads, intercept_grads,
-                      sample_weight))
-=======
             self._loss_grad_lbfgs,
             packed_coef_inter,
             method="L-BFGS-B",
@@ -632,23 +570,12 @@
                 "iprint": iprint,
                 "gtol": self.tol,
             },
-            args=(X, y, activations, deltas, coef_grads, intercept_grads),
+            args=(X, y, activations, deltas, coef_grads, intercept_grads, sample_weight),
         )
->>>>>>> 6145cae3
         self.n_iter_ = _check_optimize_result("lbfgs", opt_res, self.max_iter)
         self.loss_ = opt_res.fun
         self._unpack(opt_res.x)
 
-<<<<<<< HEAD
-    def _fit_stochastic(self, X, y, activations, deltas, coef_grads,
-                        intercept_grads, layer_units, incremental,
-                        sample_weight):
-
-        if not incremental or not hasattr(self, '_optimizer'):
-            params = self.coefs_ + self.intercepts_
-
-            if self.solver == 'sgd':
-=======
     def _fit_stochastic(
         self,
         X,
@@ -659,12 +586,12 @@
         intercept_grads,
         layer_units,
         incremental,
+        sample_weight=None,
     ):
 
         params = self.coefs_ + self.intercepts_
         if not incremental or not hasattr(self, "_optimizer"):
             if self.solver == "sgd":
->>>>>>> 6145cae3
                 self._optimizer = SGDOptimizer(
                     params,
                     self.learning_rate_init,
@@ -688,16 +615,11 @@
             # don't stratify in multilabel classification
             should_stratify = is_classifier(self) and self.n_outputs_ == 1
             stratify = y if should_stratify else None
-<<<<<<< HEAD
-            # TODO: handle sample_weight in validation set
-            X, X_val, y, y_val, sample_weight, _ = train_test_split(
-                X, y, sample_weight, random_state=self._random_state,
-=======
             X, X_val, y, y_val = train_test_split(
                 X,
                 y,
+                sample_weight,
                 random_state=self._random_state,
->>>>>>> 6145cae3
                 test_size=self.validation_fraction,
                 stratify=stratify,
             )
@@ -742,23 +664,17 @@
 
                     activations[0] = X_batch
                     batch_loss, coef_grads, intercept_grads = self._backprop(
-<<<<<<< HEAD
-                        X_batch, y_batch, activations, deltas,
-                        coef_grads, intercept_grads, sample_weight_batch)
-                    accumulated_loss += batch_loss * (batch_slice.stop -
-                                                      batch_slice.start)
-=======
                         X_batch,
                         y_batch,
                         activations,
                         deltas,
                         coef_grads,
                         intercept_grads,
+                        sample_weight_batch,
                     )
                     accumulated_loss += batch_loss * (
                         batch_slice.stop - batch_slice.start
                     )
->>>>>>> 6145cae3
 
                     # update weights
                     grads = coef_grads + intercept_grads
@@ -893,7 +809,6 @@
         self : object
             Trained MLP model.
         """
-<<<<<<< HEAD
         if self.solver not in _STOCHASTIC_SOLVERS:
             raise AttributeError("partial_fit is only available for stochastic"
                                  " optimizers. %s is not stochastic."
@@ -902,9 +817,6 @@
 
     def _partial_fit(self, X, y, sample_weight=None):
         return self._fit(X, y, incremental=True, sample_weight=sample_weight)
-=======
-        return self._fit(X, y, incremental=True)
->>>>>>> 6145cae3
 
 
 class MLPClassifier(ClassifierMixin, BaseMultilayerPerceptron):
@@ -1168,19 +1080,6 @@
     >>> clf.score(X_test, y_test)
     0.8...
     """
-<<<<<<< HEAD
-    @_deprecate_positional_args
-    def __init__(self, hidden_layer_sizes=(100,), activation="relu", *,
-                 solver='adam', alpha=0.0001,
-                 batch_size='auto', learning_rate="constant",
-                 learning_rate_init=0.001, power_t=0.5, max_iter=200,
-                 shuffle=True, random_state=None, tol=1e-4,
-                 verbose=False, warm_start=False, momentum=0.9,
-                 nesterovs_momentum=True, early_stopping=False,
-                 validation_fraction=0.1, beta_1=0.9, beta_2=0.999,
-                 epsilon=1e-8, n_iter_no_change=10, max_fun=15000,
-                 class_weight=None):
-=======
 
     def __init__(
         self,
@@ -1208,8 +1107,8 @@
         epsilon=1e-8,
         n_iter_no_change=10,
         max_fun=15000,
+        class_weight=None,
     ):
->>>>>>> 6145cae3
         super().__init__(
             hidden_layer_sizes=hidden_layer_sizes,
             activation=activation,
@@ -1230,18 +1129,13 @@
             nesterovs_momentum=nesterovs_momentum,
             early_stopping=early_stopping,
             validation_fraction=validation_fraction,
-<<<<<<< HEAD
-            beta_1=beta_1, beta_2=beta_2, epsilon=epsilon,
-            n_iter_no_change=n_iter_no_change, max_fun=max_fun,
-            class_weight=class_weight)
-=======
             beta_1=beta_1,
             beta_2=beta_2,
             epsilon=epsilon,
             n_iter_no_change=n_iter_no_change,
             max_fun=max_fun,
+            class_weight=class_weight,
         )
->>>>>>> 6145cae3
 
     def _validate_input(self, X, y, incremental, reset):
         X, y = self._validate_data(
@@ -1346,7 +1240,6 @@
         self : object
             Trained MLP model.
         """
-<<<<<<< HEAD
         if self.solver not in _STOCHASTIC_SOLVERS:
             raise AttributeError("partial_fit is only available for stochastic"
                                  " optimizer. %s is not stochastic"
@@ -1355,8 +1248,6 @@
 
     def _partial_fit(self, X, y, classes=None,
                      sample_weight=None):
-=======
->>>>>>> 6145cae3
         if _check_partial_fit_first_call(self, classes):
             self._label_binarizer = LabelBinarizer()
             if type_of_target(y).startswith("multilabel"):
@@ -1364,12 +1255,8 @@
             else:
                 self._label_binarizer.fit(classes)
 
-<<<<<<< HEAD
         super()._partial_fit(X, y,
                              sample_weight=sample_weight)
-=======
-        super().partial_fit(X, y)
->>>>>>> 6145cae3
 
         return self
 
@@ -1725,18 +1612,13 @@
             nesterovs_momentum=nesterovs_momentum,
             early_stopping=early_stopping,
             validation_fraction=validation_fraction,
-<<<<<<< HEAD
-            beta_1=beta_1, beta_2=beta_2, epsilon=epsilon,
-            n_iter_no_change=n_iter_no_change, max_fun=max_fun,
-            class_weight=None)
-=======
             beta_1=beta_1,
             beta_2=beta_2,
             epsilon=epsilon,
             n_iter_no_change=n_iter_no_change,
             max_fun=max_fun,
+            class_weight=None,
         )
->>>>>>> 6145cae3
 
     def predict(self, X):
         """Predict using the multi-layer perceptron model.
